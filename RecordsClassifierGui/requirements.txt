# requirements.txt for Pierce County Records Classifier GUI
# All dependencies pinned to latest stable versions as of May 2025

# Core GUI and theming
customtkinter>=5.2.2
Pillow>=10.3.0

# Standard library modules (no install needed):
# tkinter, importlib, sys, os, math, typing

# If you use any LLM/model integration (Ollama, etc.), add here:
# ollama (uncomment if used)
ollama>=0.1.8

# For CSV export, pandas is optional but recommended for robust handling
pandas>=2.2.2

# For testing (unit/integration)
pytest>=8.2.1

# HTTP requests for service checks and API communication
requests>=2.31.0
requests>=2.31.0

# For human-readable time and size formatting
humanize>=4.8.0

# Document parsing dependencies
python-docx>=0.8.11
python-pptx>=0.6.21
PyPDF2>=3.0.0
pdfplumber>=0.8.1
pytesseract>=0.3.10
<<<<<<< HEAD
pdf2image>=1.16.0
=======
pdf2image>=1.16.0
>>>>>>> da993c85

# For robust validation
jsonschema>=4.24.0
<|MERGE_RESOLUTION|>--- conflicted
+++ resolved
@@ -1,41 +1,45 @@
-# requirements.txt for Pierce County Records Classifier GUI
-# All dependencies pinned to latest stable versions as of May 2025
-
-# Core GUI and theming
-customtkinter>=5.2.2
-Pillow>=10.3.0
-
-# Standard library modules (no install needed):
-# tkinter, importlib, sys, os, math, typing
-
-# If you use any LLM/model integration (Ollama, etc.), add here:
-# ollama (uncomment if used)
-ollama>=0.1.8
-
-# For CSV export, pandas is optional but recommended for robust handling
-pandas>=2.2.2
-
-# For testing (unit/integration)
-pytest>=8.2.1
-
-# HTTP requests for service checks and API communication
-requests>=2.31.0
-requests>=2.31.0
-
-# For human-readable time and size formatting
-humanize>=4.8.0
-
-# Document parsing dependencies
-python-docx>=0.8.11
-python-pptx>=0.6.21
-PyPDF2>=3.0.0
-pdfplumber>=0.8.1
-pytesseract>=0.3.10
-<<<<<<< HEAD
-pdf2image>=1.16.0
-=======
-pdf2image>=1.16.0
->>>>>>> da993c85
-
-# For robust validation
-jsonschema>=4.24.0
+# requirements.txt for Pierce County Records Classifier GUI
+# All dependencies pinned to latest stable versions as of May 2025
+
+# Core GUI and theming
+customtkinter>=5.2.2
+Pillow>=10.3.0
+
+# Standard library modules (no install needed):
+# tkinter, importlib, sys, os, math, typing
+
+# If you use any LLM/model integration (Ollama, etc.), add here:
+# ollama (uncomment if used)
+ollama>=0.1.8
+
+# For CSV export, pandas is optional but recommended for robust handling
+pandas>=2.2.2
+
+# For testing (unit/integration)
+pytest>=8.2.1
+
+# HTTP requests for service checks and API communication
+requests>=2.31.0
+requests>=2.31.0
+
+# For human-readable time and size formatting
+humanize>=4.8.0
+
+# Document parsing dependencies
+python-docx>=0.8.11
+python-pptx>=0.6.21
+PyPDF2>=3.0.0
+pdfplumber>=0.8.1
+pytesseract>=0.3.10
+ codex/refactor-core-logic-functions
+pdf2image>=1.16.0
+
+# For robust validation
+jsonschema>=4.24.0
+
+
+pdf2image>=1.16.0
+
+# For robust validation
+jsonschema>=4.24.0
+ main