#!/usr/bin/env python
"""
Records Classifier Setup Script

This script installs all required dependencies for the Records Classifier application,
checks if the environment is properly set up, and ensures all system and Python dependencies
are present. It is fully self-contained and requires no user intervention after launch.

Author: Pierce County IT
Date: 2025-05-28
"""

import subprocess
import sys
import os
import platform
from pathlib import Path

def print_header(text):
    print("\n" + "=" * 60)
    print(f" {text}")
    print("=" * 60)

def print_success(text):
    print(f"\033[92m✓ {text}\033[0m")

def print_error(text):
    print(f"\033[91m✗ {text}\033[0m")

def print_info(text):
    print(f"ℹ {text}")

def print_warning(text):
    print(f"\033[93m! {text}\033[0m")

def check_python_version():
    print_header("Checking Python Version")
    py_version = platform.python_version()
    print(f"Python version: {py_version}")
    major, minor, _ = map(int, py_version.split('.'))
    if major >= 3 and minor >= 8:
        print_success(f"Python version {py_version} is adequate")
        return True
    else:
        print_error(f"Python version {py_version} is too old. Please use Python 3.8 or newer.")
        return False

def pip_install(package):
    """Install a package via pip, upgrading if already present."""
    try:
        subprocess.run([sys.executable, "-m", "pip", "install", "--upgrade", package],
                       check=True, capture_output=True)
        print_success(f"{package} installed/upgraded successfully")
        return True
    except subprocess.CalledProcessError as e:
        print_error(f"Failed to install {package}")
        print(e.stderr.decode('utf-8'))
        return False

def install_dependencies():
    print_header("Installing Dependencies")
<<<<<<< HEAD
    dependencies = [
        "customtkinter>=5.2.0",
        "Pillow>=9.0.0",
        "ollama>=0.1.8",
        "openpyxl>=3.1.2",
        "python-docx>=0.8.11",
        "python-pptx>=0.6.21",
        "PyPDF2>=3.0.0",
        "pdfplumber>=0.8.1",
        "pytesseract>=0.3.10",
        "pdf2image>=1.16.0",
        "typing-extensions>=4.0.0",
        "xlrd>=2.0.1",
        "jsonschema>=4.24.0",
        "pandas>=2.2.2",
        "pytest>=8.2.1"
    ]
=======
    dependencies = [
        "customtkinter>=5.2.0",
        "Pillow>=9.0.0",
        "ollama>=0.1.7",
        "psutil>=5.9.0",
        "openpyxl>=3.1.2",
        "python-docx>=0.8.11",
        "python-pptx>=0.6.21",
        "PyPDF2>=3.0.0",
        "pdfplumber>=0.8.1",
        "pytesseract>=0.3.10",
        "pdf2image>=1.16.0",
        "typing-extensions>=4.0.0",
        "xlrd>=2.0.1"
    ]
>>>>>>> da993c85
    all_ok = True
    for dep in dependencies:
        if not pip_install(dep):
            all_ok = False
    return all_ok

def check_executable(cmd):
    """Check if an executable is available in PATH."""
    if platform.system() == "Windows":
        result = subprocess.run(["where", cmd], capture_output=True, text=True)
    else:
        result = subprocess.run(["which", cmd], capture_output=True, text=True)
    return result.returncode == 0

def check_system_dependencies():
    print_header("Checking System Dependencies")
    # Check Tesseract
    tesseract_ok = check_executable("tesseract")
    if tesseract_ok:
        print_success("Tesseract OCR is installed")
    else:
        print_warning("Tesseract OCR not found. Attempting to install...")
        if platform.system() == "Windows":
            # Download and install Tesseract silently (Windows only)
            import urllib.request, tempfile, shutil
            tesseract_url = "https://github.com/UB-Mannheim/tesseract/wiki/tesseract-ocr-w64-setup-v5.3.3.20231005.exe"
            temp_dir = tempfile.gettempdir()
            installer_path = os.path.join(temp_dir, "tesseract-installer.exe")
            try:
                urllib.request.urlretrieve(tesseract_url, installer_path)
                subprocess.run([installer_path, "/SILENT"], check=True)
                print_success("Tesseract OCR installed successfully")
                tesseract_ok = check_executable("tesseract")
            except Exception as e:
                print_error(f"Failed to install Tesseract OCR: {e}")
        else:
            # Try to install via apt or brew
            if check_executable("apt-get"):
                subprocess.run(["sudo", "apt-get", "update"], check=False)
                subprocess.run(["sudo", "apt-get", "install", "-y", "tesseract-ocr"], check=False)
                tesseract_ok = check_executable("tesseract")
            elif check_executable("brew"):
                subprocess.run(["brew", "install", "tesseract"], check=False)
                tesseract_ok = check_executable("tesseract")
            if tesseract_ok:
                print_success("Tesseract OCR installed successfully")
            else:
                print_warning("Tesseract OCR could not be installed automatically. Please install it manually.")

    # Check Poppler (for pdf2image)
    poppler_ok = check_executable("pdftoppm")
    if poppler_ok:
        print_success("Poppler (pdftoppm) is installed")
    else:
        print_warning("Poppler not found. Attempting to install...")
        if platform.system() == "Windows":
            # Download and extract Poppler for Windows
            import zipfile, urllib.request, tempfile
            poppler_url = "https://github.com/oschwartz10612/poppler-windows/releases/download/v23.11.0-0/Release-23.11.0-0.zip"
            temp_dir = tempfile.gettempdir()
            zip_path = os.path.join(temp_dir, "poppler.zip")
            poppler_dir = os.path.join(temp_dir, "poppler")
            try:
                urllib.request.urlretrieve(poppler_url, zip_path)
                with zipfile.ZipFile(zip_path, 'r') as zip_ref:
                    zip_ref.extractall(poppler_dir)
                # Add to PATH for this session
                bin_path = os.path.join(poppler_dir, "Library", "bin")
                os.environ["PATH"] += os.pathsep + bin_path
                print_success("Poppler extracted and added to PATH")
                poppler_ok = check_executable("pdftoppm")
            except Exception as e:
                print_error(f"Failed to install Poppler: {e}")
        else:
            if check_executable("apt-get"):
                subprocess.run(["sudo", "apt-get", "update"], check=False)
                subprocess.run(["sudo", "apt-get", "install", "-y", "poppler-utils"], check=False)
                poppler_ok = check_executable("pdftoppm")
            elif check_executable("brew"):
                subprocess.run(["brew", "install", "poppler"], check=False)
                poppler_ok = check_executable("pdftoppm")
            if poppler_ok:
                print_success("Poppler installed successfully")
            else:
                print_warning("Poppler could not be installed automatically. Please install it manually.")

    return tesseract_ok, poppler_ok

def setup_model_directory():
    print_header("Setting Up Model Directory")
    script_dir = Path(__file__).resolve().parent
    model_dir = script_dir / "pierce-county-records-classifier-phi2"
    try:
        model_dir.mkdir(exist_ok=True)
        print_success(f"Model directory created at {model_dir}")
        placeholder = model_dir / "latest"
        placeholder.touch(exist_ok=True)
        print_success("Model placeholder created")
    except Exception as e:
        print_error(f"Failed to create model directory: {e}")
        return False
    return True

def check_ollama():
    print_header("Checking Ollama")
    ollama_ok = check_executable("ollama")
    if ollama_ok:
        print_success("Ollama is installed")
    else:
        print_warning("Ollama is not installed or not in PATH. Attempting to install...")
        if platform.system() == "Windows":
            ollama_url = "https://github.com/jmorganca/ollama/releases/latest/download/OllamaSetup.exe"
            import urllib.request, tempfile
            temp_dir = tempfile.gettempdir()
            installer_path = os.path.join(temp_dir, "OllamaSetup.exe")
            try:
                urllib.request.urlretrieve(ollama_url, installer_path)
                subprocess.run([installer_path, "/SILENT"], check=True)
                ollama_ok = check_executable("ollama")
                if ollama_ok:
                    print_success("Ollama installed successfully")
            except Exception as e:
                print_error(f"Failed to install Ollama: {e}")
        else:
            # Mac/Linux: try curl or brew
            if check_executable("brew"):
                subprocess.run(["brew", "install", "ollama"], check=False)
                ollama_ok = check_executable("ollama")
            elif check_executable("curl"):
                try:
                    subprocess.run("curl -fsSL https://ollama.com/install.sh | sh", shell=True, check=True)
                    ollama_ok = check_executable("ollama")
                except Exception as e:
                    print_error(f"Failed to install Ollama: {e}")
            if ollama_ok:
                print_success("Ollama installed successfully")
            else:
                print_warning("Ollama could not be installed automatically. Please install it manually from https://ollama.ai")
    # Try to start Ollama service if not running
    try:
        import psutil
        ollama_running = False
        for proc in psutil.process_iter(['name']):
            if proc.info['name'] and 'ollama' in proc.info['name'].lower():
                ollama_running = True
                print_success("Ollama service is running")
                break
        if not ollama_running:
            print_info("Starting Ollama service...")
            if platform.system() == "Windows":
                subprocess.Popen(["ollama", "serve"], creationflags=subprocess.DETACHED_PROCESS)
            else:
                subprocess.Popen(["ollama", "serve"], stdout=subprocess.DEVNULL, stderr=subprocess.DEVNULL)
            print_success("Ollama service started")
    except Exception as e:
        print_warning(f"Could not check/start Ollama service: {e}")
    return ollama_ok

def main():
    print_header("Records Classifier Setup")
    print(f"Platform: {platform.platform()}")
    print(f"Working directory: {os.getcwd()}")
    if not check_python_version():
        sys.exit(1)
    if not install_dependencies():
        sys.exit(1)
    check_system_dependencies()
    if not setup_model_directory():
        sys.exit(1)
    check_ollama()
    print_header("Setup Complete")
    print_success("All dependencies installed successfully")
    print_info("You can now run the Records Classifier application using:")
    print("   python run_app.py")

if __name__ == "__main__":
    try:
        main()
    except Exception as e:
        print_error(f"Unexpected error: {e}")
        sys.exit(1)<|MERGE_RESOLUTION|>--- conflicted
+++ resolved
@@ -1,277 +1,277 @@
-#!/usr/bin/env python
-"""
-Records Classifier Setup Script
-
-This script installs all required dependencies for the Records Classifier application,
-checks if the environment is properly set up, and ensures all system and Python dependencies
-are present. It is fully self-contained and requires no user intervention after launch.
-
-Author: Pierce County IT
-Date: 2025-05-28
-"""
-
-import subprocess
-import sys
-import os
-import platform
-from pathlib import Path
-
-def print_header(text):
-    print("\n" + "=" * 60)
-    print(f" {text}")
-    print("=" * 60)
-
-def print_success(text):
-    print(f"\033[92m✓ {text}\033[0m")
-
-def print_error(text):
-    print(f"\033[91m✗ {text}\033[0m")
-
-def print_info(text):
-    print(f"ℹ {text}")
-
-def print_warning(text):
-    print(f"\033[93m! {text}\033[0m")
-
-def check_python_version():
-    print_header("Checking Python Version")
-    py_version = platform.python_version()
-    print(f"Python version: {py_version}")
-    major, minor, _ = map(int, py_version.split('.'))
-    if major >= 3 and minor >= 8:
-        print_success(f"Python version {py_version} is adequate")
-        return True
-    else:
-        print_error(f"Python version {py_version} is too old. Please use Python 3.8 or newer.")
-        return False
-
-def pip_install(package):
-    """Install a package via pip, upgrading if already present."""
-    try:
-        subprocess.run([sys.executable, "-m", "pip", "install", "--upgrade", package],
-                       check=True, capture_output=True)
-        print_success(f"{package} installed/upgraded successfully")
-        return True
-    except subprocess.CalledProcessError as e:
-        print_error(f"Failed to install {package}")
-        print(e.stderr.decode('utf-8'))
-        return False
-
-def install_dependencies():
-    print_header("Installing Dependencies")
-<<<<<<< HEAD
-    dependencies = [
-        "customtkinter>=5.2.0",
-        "Pillow>=9.0.0",
-        "ollama>=0.1.8",
-        "openpyxl>=3.1.2",
-        "python-docx>=0.8.11",
-        "python-pptx>=0.6.21",
-        "PyPDF2>=3.0.0",
-        "pdfplumber>=0.8.1",
-        "pytesseract>=0.3.10",
-        "pdf2image>=1.16.0",
-        "typing-extensions>=4.0.0",
-        "xlrd>=2.0.1",
-        "jsonschema>=4.24.0",
-        "pandas>=2.2.2",
-        "pytest>=8.2.1"
-    ]
-=======
-    dependencies = [
-        "customtkinter>=5.2.0",
-        "Pillow>=9.0.0",
-        "ollama>=0.1.7",
-        "psutil>=5.9.0",
-        "openpyxl>=3.1.2",
-        "python-docx>=0.8.11",
-        "python-pptx>=0.6.21",
-        "PyPDF2>=3.0.0",
-        "pdfplumber>=0.8.1",
-        "pytesseract>=0.3.10",
-        "pdf2image>=1.16.0",
-        "typing-extensions>=4.0.0",
-        "xlrd>=2.0.1"
-    ]
->>>>>>> da993c85
-    all_ok = True
-    for dep in dependencies:
-        if not pip_install(dep):
-            all_ok = False
-    return all_ok
-
-def check_executable(cmd):
-    """Check if an executable is available in PATH."""
-    if platform.system() == "Windows":
-        result = subprocess.run(["where", cmd], capture_output=True, text=True)
-    else:
-        result = subprocess.run(["which", cmd], capture_output=True, text=True)
-    return result.returncode == 0
-
-def check_system_dependencies():
-    print_header("Checking System Dependencies")
-    # Check Tesseract
-    tesseract_ok = check_executable("tesseract")
-    if tesseract_ok:
-        print_success("Tesseract OCR is installed")
-    else:
-        print_warning("Tesseract OCR not found. Attempting to install...")
-        if platform.system() == "Windows":
-            # Download and install Tesseract silently (Windows only)
-            import urllib.request, tempfile, shutil
-            tesseract_url = "https://github.com/UB-Mannheim/tesseract/wiki/tesseract-ocr-w64-setup-v5.3.3.20231005.exe"
-            temp_dir = tempfile.gettempdir()
-            installer_path = os.path.join(temp_dir, "tesseract-installer.exe")
-            try:
-                urllib.request.urlretrieve(tesseract_url, installer_path)
-                subprocess.run([installer_path, "/SILENT"], check=True)
-                print_success("Tesseract OCR installed successfully")
-                tesseract_ok = check_executable("tesseract")
-            except Exception as e:
-                print_error(f"Failed to install Tesseract OCR: {e}")
-        else:
-            # Try to install via apt or brew
-            if check_executable("apt-get"):
-                subprocess.run(["sudo", "apt-get", "update"], check=False)
-                subprocess.run(["sudo", "apt-get", "install", "-y", "tesseract-ocr"], check=False)
-                tesseract_ok = check_executable("tesseract")
-            elif check_executable("brew"):
-                subprocess.run(["brew", "install", "tesseract"], check=False)
-                tesseract_ok = check_executable("tesseract")
-            if tesseract_ok:
-                print_success("Tesseract OCR installed successfully")
-            else:
-                print_warning("Tesseract OCR could not be installed automatically. Please install it manually.")
-
-    # Check Poppler (for pdf2image)
-    poppler_ok = check_executable("pdftoppm")
-    if poppler_ok:
-        print_success("Poppler (pdftoppm) is installed")
-    else:
-        print_warning("Poppler not found. Attempting to install...")
-        if platform.system() == "Windows":
-            # Download and extract Poppler for Windows
-            import zipfile, urllib.request, tempfile
-            poppler_url = "https://github.com/oschwartz10612/poppler-windows/releases/download/v23.11.0-0/Release-23.11.0-0.zip"
-            temp_dir = tempfile.gettempdir()
-            zip_path = os.path.join(temp_dir, "poppler.zip")
-            poppler_dir = os.path.join(temp_dir, "poppler")
-            try:
-                urllib.request.urlretrieve(poppler_url, zip_path)
-                with zipfile.ZipFile(zip_path, 'r') as zip_ref:
-                    zip_ref.extractall(poppler_dir)
-                # Add to PATH for this session
-                bin_path = os.path.join(poppler_dir, "Library", "bin")
-                os.environ["PATH"] += os.pathsep + bin_path
-                print_success("Poppler extracted and added to PATH")
-                poppler_ok = check_executable("pdftoppm")
-            except Exception as e:
-                print_error(f"Failed to install Poppler: {e}")
-        else:
-            if check_executable("apt-get"):
-                subprocess.run(["sudo", "apt-get", "update"], check=False)
-                subprocess.run(["sudo", "apt-get", "install", "-y", "poppler-utils"], check=False)
-                poppler_ok = check_executable("pdftoppm")
-            elif check_executable("brew"):
-                subprocess.run(["brew", "install", "poppler"], check=False)
-                poppler_ok = check_executable("pdftoppm")
-            if poppler_ok:
-                print_success("Poppler installed successfully")
-            else:
-                print_warning("Poppler could not be installed automatically. Please install it manually.")
-
-    return tesseract_ok, poppler_ok
-
-def setup_model_directory():
-    print_header("Setting Up Model Directory")
-    script_dir = Path(__file__).resolve().parent
-    model_dir = script_dir / "pierce-county-records-classifier-phi2"
-    try:
-        model_dir.mkdir(exist_ok=True)
-        print_success(f"Model directory created at {model_dir}")
-        placeholder = model_dir / "latest"
-        placeholder.touch(exist_ok=True)
-        print_success("Model placeholder created")
-    except Exception as e:
-        print_error(f"Failed to create model directory: {e}")
-        return False
-    return True
-
-def check_ollama():
-    print_header("Checking Ollama")
-    ollama_ok = check_executable("ollama")
-    if ollama_ok:
-        print_success("Ollama is installed")
-    else:
-        print_warning("Ollama is not installed or not in PATH. Attempting to install...")
-        if platform.system() == "Windows":
-            ollama_url = "https://github.com/jmorganca/ollama/releases/latest/download/OllamaSetup.exe"
-            import urllib.request, tempfile
-            temp_dir = tempfile.gettempdir()
-            installer_path = os.path.join(temp_dir, "OllamaSetup.exe")
-            try:
-                urllib.request.urlretrieve(ollama_url, installer_path)
-                subprocess.run([installer_path, "/SILENT"], check=True)
-                ollama_ok = check_executable("ollama")
-                if ollama_ok:
-                    print_success("Ollama installed successfully")
-            except Exception as e:
-                print_error(f"Failed to install Ollama: {e}")
-        else:
-            # Mac/Linux: try curl or brew
-            if check_executable("brew"):
-                subprocess.run(["brew", "install", "ollama"], check=False)
-                ollama_ok = check_executable("ollama")
-            elif check_executable("curl"):
-                try:
-                    subprocess.run("curl -fsSL https://ollama.com/install.sh | sh", shell=True, check=True)
-                    ollama_ok = check_executable("ollama")
-                except Exception as e:
-                    print_error(f"Failed to install Ollama: {e}")
-            if ollama_ok:
-                print_success("Ollama installed successfully")
-            else:
-                print_warning("Ollama could not be installed automatically. Please install it manually from https://ollama.ai")
-    # Try to start Ollama service if not running
-    try:
-        import psutil
-        ollama_running = False
-        for proc in psutil.process_iter(['name']):
-            if proc.info['name'] and 'ollama' in proc.info['name'].lower():
-                ollama_running = True
-                print_success("Ollama service is running")
-                break
-        if not ollama_running:
-            print_info("Starting Ollama service...")
-            if platform.system() == "Windows":
-                subprocess.Popen(["ollama", "serve"], creationflags=subprocess.DETACHED_PROCESS)
-            else:
-                subprocess.Popen(["ollama", "serve"], stdout=subprocess.DEVNULL, stderr=subprocess.DEVNULL)
-            print_success("Ollama service started")
-    except Exception as e:
-        print_warning(f"Could not check/start Ollama service: {e}")
-    return ollama_ok
-
-def main():
-    print_header("Records Classifier Setup")
-    print(f"Platform: {platform.platform()}")
-    print(f"Working directory: {os.getcwd()}")
-    if not check_python_version():
-        sys.exit(1)
-    if not install_dependencies():
-        sys.exit(1)
-    check_system_dependencies()
-    if not setup_model_directory():
-        sys.exit(1)
-    check_ollama()
-    print_header("Setup Complete")
-    print_success("All dependencies installed successfully")
-    print_info("You can now run the Records Classifier application using:")
-    print("   python run_app.py")
-
-if __name__ == "__main__":
-    try:
-        main()
-    except Exception as e:
-        print_error(f"Unexpected error: {e}")
+#!/usr/bin/env python
+"""
+Records Classifier Setup Script
+
+This script installs all required dependencies for the Records Classifier application,
+checks if the environment is properly set up, and ensures all system and Python dependencies
+are present. It is fully self-contained and requires no user intervention after launch.
+
+Author: Pierce County IT
+Date: 2025-05-28
+"""
+
+import subprocess
+import sys
+import os
+import platform
+from pathlib import Path
+
+def print_header(text):
+    print("\n" + "=" * 60)
+    print(f" {text}")
+    print("=" * 60)
+
+def print_success(text):
+    print(f"\033[92m✓ {text}\033[0m")
+
+def print_error(text):
+    print(f"\033[91m✗ {text}\033[0m")
+
+def print_info(text):
+    print(f"ℹ {text}")
+
+def print_warning(text):
+    print(f"\033[93m! {text}\033[0m")
+
+def check_python_version():
+    print_header("Checking Python Version")
+    py_version = platform.python_version()
+    print(f"Python version: {py_version}")
+    major, minor, _ = map(int, py_version.split('.'))
+    if major >= 3 and minor >= 8:
+        print_success(f"Python version {py_version} is adequate")
+        return True
+    else:
+        print_error(f"Python version {py_version} is too old. Please use Python 3.8 or newer.")
+        return False
+
+def pip_install(package):
+    """Install a package via pip, upgrading if already present."""
+    try:
+        subprocess.run([sys.executable, "-m", "pip", "install", "--upgrade", package],
+                       check=True, capture_output=True)
+        print_success(f"{package} installed/upgraded successfully")
+        return True
+    except subprocess.CalledProcessError as e:
+        print_error(f"Failed to install {package}")
+        print(e.stderr.decode('utf-8'))
+        return False
+
+def install_dependencies():
+    print_header("Installing Dependencies")
+ codex/refactor-core-logic-functions
+    dependencies = [
+        "customtkinter>=5.2.0",
+        "Pillow>=9.0.0",
+        "ollama>=0.1.8",
+        "openpyxl>=3.1.2",
+        "python-docx>=0.8.11",
+        "python-pptx>=0.6.21",
+        "PyPDF2>=3.0.0",
+        "pdfplumber>=0.8.1",
+        "pytesseract>=0.3.10",
+        "pdf2image>=1.16.0",
+        "typing-extensions>=4.0.0",
+        "xlrd>=2.0.1",
+        "jsonschema>=4.24.0",
+        "pandas>=2.2.2",
+        "pytest>=8.2.1"
+    ]
+
+    dependencies = [
+        "customtkinter>=5.2.0",
+        "Pillow>=9.0.0",
+        "ollama>=0.1.7",
+        "psutil>=5.9.0",
+        "openpyxl>=3.1.2",
+        "python-docx>=0.8.11",
+        "python-pptx>=0.6.21",
+        "PyPDF2>=3.0.0",
+        "pdfplumber>=0.8.1",
+        "pytesseract>=0.3.10",
+        "pdf2image>=1.16.0",
+        "typing-extensions>=4.0.0",
+        "xlrd>=2.0.1"
+    ]
+ main
+    all_ok = True
+    for dep in dependencies:
+        if not pip_install(dep):
+            all_ok = False
+    return all_ok
+
+def check_executable(cmd):
+    """Check if an executable is available in PATH."""
+    if platform.system() == "Windows":
+        result = subprocess.run(["where", cmd], capture_output=True, text=True)
+    else:
+        result = subprocess.run(["which", cmd], capture_output=True, text=True)
+    return result.returncode == 0
+
+def check_system_dependencies():
+    print_header("Checking System Dependencies")
+    # Check Tesseract
+    tesseract_ok = check_executable("tesseract")
+    if tesseract_ok:
+        print_success("Tesseract OCR is installed")
+    else:
+        print_warning("Tesseract OCR not found. Attempting to install...")
+        if platform.system() == "Windows":
+            # Download and install Tesseract silently (Windows only)
+            import urllib.request, tempfile, shutil
+            tesseract_url = "https://github.com/UB-Mannheim/tesseract/wiki/tesseract-ocr-w64-setup-v5.3.3.20231005.exe"
+            temp_dir = tempfile.gettempdir()
+            installer_path = os.path.join(temp_dir, "tesseract-installer.exe")
+            try:
+                urllib.request.urlretrieve(tesseract_url, installer_path)
+                subprocess.run([installer_path, "/SILENT"], check=True)
+                print_success("Tesseract OCR installed successfully")
+                tesseract_ok = check_executable("tesseract")
+            except Exception as e:
+                print_error(f"Failed to install Tesseract OCR: {e}")
+        else:
+            # Try to install via apt or brew
+            if check_executable("apt-get"):
+                subprocess.run(["sudo", "apt-get", "update"], check=False)
+                subprocess.run(["sudo", "apt-get", "install", "-y", "tesseract-ocr"], check=False)
+                tesseract_ok = check_executable("tesseract")
+            elif check_executable("brew"):
+                subprocess.run(["brew", "install", "tesseract"], check=False)
+                tesseract_ok = check_executable("tesseract")
+            if tesseract_ok:
+                print_success("Tesseract OCR installed successfully")
+            else:
+                print_warning("Tesseract OCR could not be installed automatically. Please install it manually.")
+
+    # Check Poppler (for pdf2image)
+    poppler_ok = check_executable("pdftoppm")
+    if poppler_ok:
+        print_success("Poppler (pdftoppm) is installed")
+    else:
+        print_warning("Poppler not found. Attempting to install...")
+        if platform.system() == "Windows":
+            # Download and extract Poppler for Windows
+            import zipfile, urllib.request, tempfile
+            poppler_url = "https://github.com/oschwartz10612/poppler-windows/releases/download/v23.11.0-0/Release-23.11.0-0.zip"
+            temp_dir = tempfile.gettempdir()
+            zip_path = os.path.join(temp_dir, "poppler.zip")
+            poppler_dir = os.path.join(temp_dir, "poppler")
+            try:
+                urllib.request.urlretrieve(poppler_url, zip_path)
+                with zipfile.ZipFile(zip_path, 'r') as zip_ref:
+                    zip_ref.extractall(poppler_dir)
+                # Add to PATH for this session
+                bin_path = os.path.join(poppler_dir, "Library", "bin")
+                os.environ["PATH"] += os.pathsep + bin_path
+                print_success("Poppler extracted and added to PATH")
+                poppler_ok = check_executable("pdftoppm")
+            except Exception as e:
+                print_error(f"Failed to install Poppler: {e}")
+        else:
+            if check_executable("apt-get"):
+                subprocess.run(["sudo", "apt-get", "update"], check=False)
+                subprocess.run(["sudo", "apt-get", "install", "-y", "poppler-utils"], check=False)
+                poppler_ok = check_executable("pdftoppm")
+            elif check_executable("brew"):
+                subprocess.run(["brew", "install", "poppler"], check=False)
+                poppler_ok = check_executable("pdftoppm")
+            if poppler_ok:
+                print_success("Poppler installed successfully")
+            else:
+                print_warning("Poppler could not be installed automatically. Please install it manually.")
+
+    return tesseract_ok, poppler_ok
+
+def setup_model_directory():
+    print_header("Setting Up Model Directory")
+    script_dir = Path(__file__).resolve().parent
+    model_dir = script_dir / "pierce-county-records-classifier-phi2"
+    try:
+        model_dir.mkdir(exist_ok=True)
+        print_success(f"Model directory created at {model_dir}")
+        placeholder = model_dir / "latest"
+        placeholder.touch(exist_ok=True)
+        print_success("Model placeholder created")
+    except Exception as e:
+        print_error(f"Failed to create model directory: {e}")
+        return False
+    return True
+
+def check_ollama():
+    print_header("Checking Ollama")
+    ollama_ok = check_executable("ollama")
+    if ollama_ok:
+        print_success("Ollama is installed")
+    else:
+        print_warning("Ollama is not installed or not in PATH. Attempting to install...")
+        if platform.system() == "Windows":
+            ollama_url = "https://github.com/jmorganca/ollama/releases/latest/download/OllamaSetup.exe"
+            import urllib.request, tempfile
+            temp_dir = tempfile.gettempdir()
+            installer_path = os.path.join(temp_dir, "OllamaSetup.exe")
+            try:
+                urllib.request.urlretrieve(ollama_url, installer_path)
+                subprocess.run([installer_path, "/SILENT"], check=True)
+                ollama_ok = check_executable("ollama")
+                if ollama_ok:
+                    print_success("Ollama installed successfully")
+            except Exception as e:
+                print_error(f"Failed to install Ollama: {e}")
+        else:
+            # Mac/Linux: try curl or brew
+            if check_executable("brew"):
+                subprocess.run(["brew", "install", "ollama"], check=False)
+                ollama_ok = check_executable("ollama")
+            elif check_executable("curl"):
+                try:
+                    subprocess.run("curl -fsSL https://ollama.com/install.sh | sh", shell=True, check=True)
+                    ollama_ok = check_executable("ollama")
+                except Exception as e:
+                    print_error(f"Failed to install Ollama: {e}")
+            if ollama_ok:
+                print_success("Ollama installed successfully")
+            else:
+                print_warning("Ollama could not be installed automatically. Please install it manually from https://ollama.ai")
+    # Try to start Ollama service if not running
+    try:
+        import psutil
+        ollama_running = False
+        for proc in psutil.process_iter(['name']):
+            if proc.info['name'] and 'ollama' in proc.info['name'].lower():
+                ollama_running = True
+                print_success("Ollama service is running")
+                break
+        if not ollama_running:
+            print_info("Starting Ollama service...")
+            if platform.system() == "Windows":
+                subprocess.Popen(["ollama", "serve"], creationflags=subprocess.DETACHED_PROCESS)
+            else:
+                subprocess.Popen(["ollama", "serve"], stdout=subprocess.DEVNULL, stderr=subprocess.DEVNULL)
+            print_success("Ollama service started")
+    except Exception as e:
+        print_warning(f"Could not check/start Ollama service: {e}")
+    return ollama_ok
+
+def main():
+    print_header("Records Classifier Setup")
+    print(f"Platform: {platform.platform()}")
+    print(f"Working directory: {os.getcwd()}")
+    if not check_python_version():
+        sys.exit(1)
+    if not install_dependencies():
+        sys.exit(1)
+    check_system_dependencies()
+    if not setup_model_directory():
+        sys.exit(1)
+    check_ollama()
+    print_header("Setup Complete")
+    print_success("All dependencies installed successfully")
+    print_info("You can now run the Records Classifier application using:")
+    print("   python run_app.py")
+
+if __name__ == "__main__":
+    try:
+        main()
+    except Exception as e:
+        print_error(f"Unexpected error: {e}")
         sys.exit(1)